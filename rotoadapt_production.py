import numpy as np
from pyscf import gto, scf
import argparse
import os
import pickle
<<<<<<< HEAD
import pickle
=======
>>>>>>> adf6edfa

# Utilities
from slowquant.molecularintegrals.integralfunctions import one_electron_integral_transform, two_electron_integral_transform
from slowquant.unitary_coupled_cluster.util import iterate_t1, iterate_t2
from slowquant.unitary_coupled_cluster.util import iterate_t1_generalized, iterate_t2_generalized


# Operators
from slowquant.unitary_coupled_cluster.operators import G1, G2
from slowquant.unitary_coupled_cluster.operators import hamiltonian_0i_0a
from slowquant.unitary_coupled_cluster.operator_state_algebra import propagate_state, expectation_value, construct_ups_state

# Wave function ansatz - unitary product state
from slowquant.unitary_coupled_cluster.ups_wavefunction import WaveFunctionUPS

# Functions for rotoadapt
import rotoadapt_utils

## INPUT VARIABLES

# Create parser
parser = argparse.ArgumentParser(description="rodoadapt script - returns energy opt trajectory, WF object, #measurements")

# Add arguments
parser.add_argument("--mol", type=str, required = True, help="Molecule (H2O, LiH)")
parser.add_argument("--AS", type=int, nargs=2, required = True, help="Active space nEL nMO")
parser.add_argument("--gen", type=bool, default = False, help="Generalized excitation operators")
parser.add_argument("--full_opt", type=bool, default = False, help="full VQE optimization")

# Parse arguments
args = parser.parse_args()

molecule = args.mol  # molecule specifics via string
AS = args.AS  # active space (nEL, nMO)
gen = args.gen
full_opt = args.full_opt

# Getting path to current and parent folder
parent_folder = os.path.abspath(os.path.join(os.getcwd(), os.pardir))
results_folder = os.path.join(parent_folder, "rotoadapt/rotoadapt_analysis")

results_folder = os.path.join(parent_folder, "rotoadapt/rotoadapt_analysis")

## DEFINE MOLECULE IN PYSCF

if molecule == 'H2O':
    # geometry = 'O 0.000000 0.000000 0.000000; H 0.960000 0.000000 0.000000; H -0.240365 0.929422 0.000000' #H2O equilibrium
    geometry = 'O 0.000000  0.000000  0.000000; H  1.068895  1.461020  0.000000; H 1.068895  -1.461020  0.000000' #H2O stretched (symmetric - 1.81 AA)

if molecule == 'LiH':
    # geometry = 'H 0.000000 0.000000 0.000000; Li 1.595000 0.00000 0.000000' #LiH equilibrium
    geometry = 'H 0.000000 0.000000 0.000000; Li 3.0000 0.00000 0.000000' #LiH stretched

if molecule == 'N2':
    geometry = 'N 0.000000 0.000000 0.000000; N 1.0980 0.00000 0.000000' #N2 equilibrium
    # geometry = 'N 0.000000 0.000000 0.000000; N 2.0980 0.00000 0.000000' #N2 stretched

if molecule == 'BeH2':
    # geometry = 'Be 0.000000 0.000000 0.000000; H 1.34000 0.00000 0.000000; H -1.34000 0.00000 0.000000' #BeH2 equilibrium
    geometry = 'Be 0.000000 0.000000 0.000000; H 2.34000 0.00000 0.000000; H -2.34000 0.00000 0.000000' #BeH2 stretched

mol_obj = gto.Mole()
mol_obj.build(atom = geometry, basis = 'sto-3g', symmetry='c2v')
hf_obj = scf.RHF(mol_obj)
hf_obj.kernel()

# Getting the IR of the spin orbitals
so_ir = [int(mo_ir) for mo_ir in hf_obj.get_orbsym(hf_obj.mo_coeff) for _ in range(2)]

nEL = AS[0]
nMO = AS[1]

cas_obj = hf_obj.CASCI(nMO, nEL)
# cas_obj.conv_tol = 1e-14
# cas_obj.max_cycle_macro = 100
cas_obj.kernel()

cas_en = cas_obj.e_tot-mol_obj.enuc
cas_rdm1 = cas_obj.make_rdm1()

print(f'Energy HF: {hf_obj.energy_tot()-mol_obj.enuc}, Energy CAS: {cas_en}')

# Getting integrals in MO basis

h_ao = mol_obj.intor('int1e_kin')+mol_obj.intor('int1e_nuc')
g_ao = mol_obj.intor('int2e')
mo_coeff = hf_obj.mo_coeff

h_mo = one_electron_integral_transform(mo_coeff,h_ao)
g_mo = two_electron_integral_transform(mo_coeff,g_ao)

## DEFINING SLOWQUANT OBJECT

# Define WaveFunction via SlowQuant
WF = WaveFunctionUPS(
        hf_obj.mol.nelectron,
        AS,  #(num_active_electrons, num_active_orbitals)
        hf_obj.mo_coeff,
        h_ao,
        g_ao,
        "fuccsd",
        include_active_kappa=True,
    )

## DEFINE EXCITATION POOL -> dictionary with data

<<<<<<< HEAD
pool_data = {
    "excitation indeces": [],
    "excitation type": [],
    "excitation operator": []
}

num_inactive_so = WF.num_inactive_spin_orbs # use it to rescale operator indeces to the active space

## GENERALIZED EXCITATION

## Generate indeces for singly-excited operators
for a, i in iterate_t1_generalized(WF.num_spin_orbs):
    pool_data["excitation indeces"].append((i, a))            
    pool_data["excitation type"].append("single")
    pool_data["excitation operator"].append(G1(i, a, True))

## Generate indeces for doubly-excited operators
for a, i, b, j in iterate_t2_generalized(WF.num_spin_orbs):
    pool_data["excitation indeces"].append((i, j, a, b))
    pool_data["excitation type"].append("double")
    pool_data["excitation operator"].append(G2(i, j, a, b, True))
=======
pool_data = rotoadapt_utils.pool(WF, so_ir, gen)
>>>>>>> adf6edfa


## EXCITATION WITH RESPECT TO HF REFERENCE

## Generate indeces for singly-excited operators
# for a, i in iterate_t1(WF.active_occ_spin_idx, WF.active_unocc_spin_idx):
#     pool_data["excitation indeces"].append((i, a))            
#     pool_data["excitation type"].append("single")
#     pool_data["excitation operator"].append(G1(i, a, True))

## Generate indeces for doubly-excited operators
# for a, i, b, j in iterate_t2(WF.active_occ_spin_idx, WF.active_unocc_spin_idx):
#     pool_data["excitation indeces"].append((i, j, a, b))
#     pool_data["excitation type"].append("double")
#     pool_data["excitation operator"].append(G2(i, j, a, b, True))

## CALCULATE ROTOADAPT

# Add Rotomeasurements

if full_opt == True:
<<<<<<< HEAD
    WF, en_traj, rdm1_traj = rotoadapt_utils.rotoselect_opt(WF, pool_data, cas_en)    # rotoselect + full VQE optimzation

if full_opt == False:
    WF, en_traj, rdm1_traj = rotoadapt_utils.rotoselect(WF, pool_data, cas_en)  # rotoselect - no optimization
=======
    WF, en_traj, rdm1_traj, rdm2_traj = rotoadapt_utils.rotoselect_opt(WF, pool_data, cas_en)    # rotoselect + full VQE optimzation

if full_opt == False:
    WF, en_traj, rdm1_traj, rdm2_traj = rotoadapt_utils.rotoselect(WF, pool_data, cas_en)  # rotoselect - no optimization
>>>>>>> adf6edfa

# SAVING RELEVANT OBJECTS

output = {'molecule': molecule,
<<<<<<< HEAD
          'ci_ref': cas_obj.e_tot-mol_obj.enuc, # CASCI reference energy
          'ci_ref': cas_obj.e_tot-mol_obj.enuc, # CASCI reference energy
          'en_traj': np.array(en_traj), # array of electronic energie shape=(#layers)
          'rdm1_traj': rdm1_traj, # rdm1 over the whole trajectory WF object
          'num_measures': WF.num_energy_evals
          }

if full_opt == True:
    with open(os.path.join(results_folder, f'{molecule}-{nEL}_{nMO}-stretch-RS_OPT.pkl'), 'wb') as f:
        pickle.dump(output, f)
=======
          'ref_data': {'en_ref': cas_obj.e_tot-mol_obj.enuc,
                       'rdm1_ref': cas_rdm1
                       }, # CASCI reference data
          'en_traj': np.array(en_traj), # array of electronic energie shape=(#layers)
          'rdm1_traj': rdm1_traj, # rdm1 over the whole trajectory WF object
          'rdm2_traj': rdm2_traj, # rdm1 over the whole trajectory WF object
          'num_en_evals': WF.num_energy_evals,  # optimization total cost
          'ansatz_data': {'num_layers': WF.ups_layout.n_params,
                          'excitation_idx': WF.ups_layout.excitation_indices,
                          'excitation_op_type': WF.ups_layout.excitation_operator_type,
                          'thetas': WF.thetas
                          },
          }

if full_opt == True:

    if gen == False:
        with open(os.path.join(results_folder, f'{molecule}-{nEL}_{nMO}-stretch-RS_OPT.pkl'), 'wb') as f:
            pickle.dump(output, f)

    if gen == True:
        with open(os.path.join(results_folder, f'{molecule}-{nEL}_{nMO}-stretch-RS_OPT-gen.pkl'), 'wb') as f:
            pickle.dump(output, f)
>>>>>>> adf6edfa

if full_opt == False:
    with open(os.path.join(results_folder, f'{molecule}-{nEL}_{nMO}-stretch-RS.pkl'), 'wb') as f:
        pickle.dump(output, f)<|MERGE_RESOLUTION|>--- conflicted
+++ resolved
@@ -3,10 +3,6 @@
 import argparse
 import os
 import pickle
-<<<<<<< HEAD
-import pickle
-=======
->>>>>>> adf6edfa
 
 # Utilities
 from slowquant.molecularintegrals.integralfunctions import one_electron_integral_transform, two_electron_integral_transform
@@ -113,31 +109,7 @@
 
 ## DEFINE EXCITATION POOL -> dictionary with data
 
-<<<<<<< HEAD
-pool_data = {
-    "excitation indeces": [],
-    "excitation type": [],
-    "excitation operator": []
-}
-
-num_inactive_so = WF.num_inactive_spin_orbs # use it to rescale operator indeces to the active space
-
-## GENERALIZED EXCITATION
-
-## Generate indeces for singly-excited operators
-for a, i in iterate_t1_generalized(WF.num_spin_orbs):
-    pool_data["excitation indeces"].append((i, a))            
-    pool_data["excitation type"].append("single")
-    pool_data["excitation operator"].append(G1(i, a, True))
-
-## Generate indeces for doubly-excited operators
-for a, i, b, j in iterate_t2_generalized(WF.num_spin_orbs):
-    pool_data["excitation indeces"].append((i, j, a, b))
-    pool_data["excitation type"].append("double")
-    pool_data["excitation operator"].append(G2(i, j, a, b, True))
-=======
 pool_data = rotoadapt_utils.pool(WF, so_ir, gen)
->>>>>>> adf6edfa
 
 
 ## EXCITATION WITH RESPECT TO HF REFERENCE
@@ -159,33 +131,14 @@
 # Add Rotomeasurements
 
 if full_opt == True:
-<<<<<<< HEAD
-    WF, en_traj, rdm1_traj = rotoadapt_utils.rotoselect_opt(WF, pool_data, cas_en)    # rotoselect + full VQE optimzation
-
-if full_opt == False:
-    WF, en_traj, rdm1_traj = rotoadapt_utils.rotoselect(WF, pool_data, cas_en)  # rotoselect - no optimization
-=======
     WF, en_traj, rdm1_traj, rdm2_traj = rotoadapt_utils.rotoselect_opt(WF, pool_data, cas_en)    # rotoselect + full VQE optimzation
 
 if full_opt == False:
     WF, en_traj, rdm1_traj, rdm2_traj = rotoadapt_utils.rotoselect(WF, pool_data, cas_en)  # rotoselect - no optimization
->>>>>>> adf6edfa
 
 # SAVING RELEVANT OBJECTS
 
 output = {'molecule': molecule,
-<<<<<<< HEAD
-          'ci_ref': cas_obj.e_tot-mol_obj.enuc, # CASCI reference energy
-          'ci_ref': cas_obj.e_tot-mol_obj.enuc, # CASCI reference energy
-          'en_traj': np.array(en_traj), # array of electronic energie shape=(#layers)
-          'rdm1_traj': rdm1_traj, # rdm1 over the whole trajectory WF object
-          'num_measures': WF.num_energy_evals
-          }
-
-if full_opt == True:
-    with open(os.path.join(results_folder, f'{molecule}-{nEL}_{nMO}-stretch-RS_OPT.pkl'), 'wb') as f:
-        pickle.dump(output, f)
-=======
           'ref_data': {'en_ref': cas_obj.e_tot-mol_obj.enuc,
                        'rdm1_ref': cas_rdm1
                        }, # CASCI reference data
@@ -209,7 +162,6 @@
     if gen == True:
         with open(os.path.join(results_folder, f'{molecule}-{nEL}_{nMO}-stretch-RS_OPT-gen.pkl'), 'wb') as f:
             pickle.dump(output, f)
->>>>>>> adf6edfa
 
 if full_opt == False:
     with open(os.path.join(results_folder, f'{molecule}-{nEL}_{nMO}-stretch-RS.pkl'), 'wb') as f:
