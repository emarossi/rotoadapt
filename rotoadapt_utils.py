--- conflicted
+++ resolved
@@ -19,20 +19,6 @@
     Returns
         pool_data: pool data with symmetry allowed excitations
     '''
-<<<<<<< HEAD
-    '''
-    Defines the excitation pool and implements symmetry filter.
-
-    Arguments
-        WF: SlowQuant wave function object
-        so_ir: list of irreducible representation labels for each spin orbital
-        generalized: generalized pool or not?->Bool
-
-    Returns
-        pool_data: pool data with symmetry allowed excitations
-    '''
-=======
->>>>>>> adf6edfa
     pool_data = {
     "excitation indeces": [],
     "excitation type": [],
@@ -40,11 +26,7 @@
     }
 
     ## GENERALIZED vs P-H excitation pool -> first layer always P-H since HF is always reference
-<<<<<<< HEAD
-    if generalized == True and WF.ups_layout.n_params > 0:
-=======
     if generalized == True:
->>>>>>> adf6edfa
 
         ## Generate indeces for singly-excited operators
         for a, i in iterate_t1_generalized(WF.num_spin_orbs):
@@ -80,15 +62,7 @@
 
             i, a = excitation
 
-<<<<<<< HEAD
-            if so_ir[i] == so_ir[a]:
-                print(f'IN: {excitation} - representation: {so_ir}')  
-
-            else:
-                print(f'OUT: {excitation} - representation: {so_ir}')  
-=======
             if so_ir[i] != so_ir[a]:
->>>>>>> adf6edfa
                 del pool_data["excitation indeces"][num]
                 del pool_data["excitation type"][num]
                 del pool_data["excitation operator"][num]
@@ -97,22 +71,11 @@
 
             i, j, a, b = excitation
 
-<<<<<<< HEAD
-            if (so_ir[i] == so_ir[a] == so_ir[j] == so_ir[b]
-                or so_ir[i] == so_ir[j] and so_ir[a] == so_ir[b]
-                or so_ir[i] == so_ir[a] and so_ir[j] == so_ir[b]
-                or so_ir[i] == so_ir[b] and so_ir[j] == so_ir[a]):
-                print(f'IN: {excitation} - representation: {so_ir}')
-
-            else:  
-                print(f'OUT: {excitation} - representation: {so_ir}')
-=======
             if (so_ir[i] != so_ir[a] != so_ir[j] != so_ir[b]
                 or so_ir[i] != so_ir[j] and so_ir[a] != so_ir[b]
                 or so_ir[i] != so_ir[a] and so_ir[j] != so_ir[b]
                 or so_ir[i] != so_ir[b] and so_ir[j] != so_ir[a]):
 
->>>>>>> adf6edfa
                 del pool_data["excitation indeces"][num]
                 del pool_data["excitation type"][num]
                 del pool_data["excitation operator"][num]
@@ -270,19 +233,11 @@
     # Updating last layer with the pool candidate
     WF.ups_layout.excitation_indices[-1] = excitation_pool[pool_index]
     WF.ups_layout.excitation_operator_type[-1] = excitation_pool_type[pool_index]
-<<<<<<< HEAD
 
     # Energy measurements to build system of equations
     energies = [E_prev]
     thetas = [0.0]
 
-=======
-
-    # Energy measurements to build system of equations
-    energies = [E_prev]
-    thetas = [0.0]
-
->>>>>>> adf6edfa
     for l in range(1,5):
         current_thetas = WF.thetas
         current_thetas[-1] = (2*np.pi*l)/5.5
@@ -290,20 +245,12 @@
         energies.append(WF.energy_elec)
         thetas.append((2*np.pi*l)/5.5)
 
-<<<<<<< HEAD
-    WF.num_energy_evals += 4  # adding rotoselect energy evaluations
-=======
     # WF.num_energy_evals += 4  # adding rotoselect energy evaluations
->>>>>>> adf6edfa
 
     Thetas = np.array(thetas)
     Energies = np.array(energies)
 
     # Find energy landscape and its global minimum
-<<<<<<< HEAD
-    # Find energy landscape and its global minimum
-=======
->>>>>>> adf6edfa
     theta_min, E_min = optimizer(Thetas, Energies)
 
     return theta_min, E_min
@@ -324,18 +271,10 @@
     excitation_pool = pool_data["excitation indeces"]
     pool_idx_array = np.arange(len(excitation_pool))
 
-<<<<<<< HEAD
-    # Sequential evaluation to avoid multiprocessing pickle issues
-    results = []
-    for pool_index in pool_idx_array:
-        result = pool_evaluator(WF, pool_index, H, pool_data)
-        results.append(result)
-=======
     # mp.set_start_method("spawn", force=True)
 
     with mp.Pool(processes=os.cpu_count()) as pool:
         results = pool.starmap(pool_evaluator, [(WF, pool_index, H, pool_data, E_prev) for pool_index in pool_idx_array])
->>>>>>> adf6edfa
 
     return results
 
@@ -517,15 +456,9 @@
 
     # Initialize previous energy and energy trajectory (here with HF energy)
     E_prev_adapt = float(WF.energy_elec)
-<<<<<<< HEAD
-    E_prev_adapt = float(WF.energy_elec)
-    en_traj = [E_prev_adapt]
-    rdm1_traj = [WF.rdm1]
-=======
     en_traj = [E_prev_adapt]
     rdm1_traj = [WF.rdm1]
     rdm2_traj = [WF.rdm2]
->>>>>>> adf6edfa
 
     converged = False
 
@@ -573,10 +506,7 @@
             # Appending energy and termination
             en_traj.append(float(energy_pool[op_index]))
             rdm1_traj.append(WF.rdm1)
-<<<<<<< HEAD
-=======
             rdm2_traj.append(WF.rdm2)
->>>>>>> adf6edfa
             converged = True
 
             # Final printout
@@ -585,16 +515,6 @@
             print('EXCITATION SEQUENCE')
             for i, (op_idx, op_type) in enumerate(zip(WF.ups_layout.excitation_indices, WF.ups_layout.excitation_operator_type)):
                 print(f'LAYER {i}: {op_idx} | {op_type}')
-<<<<<<< HEAD
-
-            # Final printout
-            print('----------------------')
-            print(f'FINAL RESULT - Energy: {en_traj[-1]} - #Layers: {WF.ups_layout.n_params}')
-            print('EXCITATION SEQUENCE')
-            for i, (op_idx, op_type) in enumerate(zip(WF.ups_layout.excitation_indices, WF.ups_layout.excitation_operator_type)):
-                print(f'LAYER {i}: {op_idx} | {op_type}')
-=======
->>>>>>> adf6edfa
 
         else:
             # Updating last layer with data from best operator
@@ -607,21 +527,12 @@
             # Appending energy to trajectory and updating 'previous' energy for next iteration
             print(f'RESULT at layer {WF.ups_layout.n_params} - Energy: {energy_pool[op_index]} - Previous: {E_prev_adapt} - Delta: {deltaE_adapt} - Theta: {theta_pool[op_index]}')
             en_traj.append(float(energy_pool[op_index]))
-<<<<<<< HEAD
-            rdm1_traj.append(WF.rdm1)            
-            E_prev_adapt = float(energy_pool[op_index])  # with respect to previous layer
-
-
-    return WF, en_traj, rdm1_traj
-
-=======
             rdm1_traj.append(WF.rdm1)
             rdm2_traj.append(WF.rdm2)            
             E_prev_adapt = float(energy_pool[op_index])  # with respect to previous layer
 
     return WF, en_traj, rdm1_traj, rdm2_traj
 
->>>>>>> adf6edfa
 def rotoselect_opt(WF, pool_data, cas_en, adapt_threshold = 1.6e-3):  # adapt_threshold for chemical accuracy
     '''
     Constructs ansatz iteratively using Rotoselect algorithm
@@ -644,15 +555,9 @@
 
     # Initialize previous energy and energy trajectory (here with HF energy)
     E_prev_adapt = float(WF.energy_elec)
-<<<<<<< HEAD
-    E_prev_adapt = float(WF.energy_elec)
-    en_traj = [E_prev_adapt]
-    rdm1_traj = [WF.rdm1]
-=======
     en_traj = [E_prev_adapt]
     rdm1_traj = [WF.rdm1]
     rdm2_traj = [WF.rdm2]
->>>>>>> adf6edfa
 
     converged = False
 
@@ -690,10 +595,7 @@
             # Appending energy and termination (before full optimization)
             en_traj.append(float(energy_pool[op_index]))
             rdm1_traj.append(WF.rdm1)
-<<<<<<< HEAD
-=======
             rdm2_traj.append(WF.rdm2)
->>>>>>> adf6edfa
             converged = True
             print('----------------------')
             print(f'FINAL RESULT - Energy: {en_traj[-1]} - #Layers: {WF.ups_layout.n_params}')
@@ -701,15 +603,6 @@
             for i, (op_idx, op_type) in enumerate(zip(WF.ups_layout.excitation_indices, WF.ups_layout.excitation_operator_type)):
                 print(f'LAYER {i}: {op_idx} | {op_type}')
         
-<<<<<<< HEAD
-            print('----------------------')
-            print(f'FINAL RESULT - Energy: {en_traj[-1]} - #Layers: {WF.ups_layout.n_params}')
-            print('EXCITATION SEQUENCE')
-            for i, (op_idx, op_type) in enumerate(zip(WF.ups_layout.excitation_indices, WF.ups_layout.excitation_operator_type)):
-                print(f'LAYER {i}: {op_idx} | {op_type}')
-        
-=======
->>>>>>> adf6edfa
         else:
             # Updating last layer with data from best operator
             WF.ups_layout.excitation_indices[-1] = excitation_pool[op_index]
@@ -722,21 +615,13 @@
             WF.run_wf_optimization_1step("slsqp", orbital_optimization=False)
             
             # Appending energy to trajectory and updating 'previous' energy for next iteration
-<<<<<<< HEAD
-            
-            # Appending energy to trajectory and updating 'previous' energy for next iteration
-=======
->>>>>>> adf6edfa
             en_traj.append(WF.energy_elec)
             deltaE_adapt = np.abs(cas_en-en_traj[-1])            
 
             # Checking convergence to chemical accuracy
             if deltaE_adapt < adapt_threshold:
                 rdm1_traj.append(WF.rdm1)
-<<<<<<< HEAD
-=======
                 rdm2_traj.append(WF.rdm2)
->>>>>>> adf6edfa
                 converged = True
 
                 # Final printout
@@ -746,27 +631,10 @@
                 for i, (op_idx, op_type) in enumerate(zip(WF.ups_layout.excitation_indices, WF.ups_layout.excitation_operator_type)):
                     print(f'LAYER {i}: {op_idx} | {op_type}')
 
-<<<<<<< HEAD
-                # Final printout
-                print('----------------------')
-                print(f'FINAL RESULT - Energy: {en_traj[-1]} - #Layers: {WF.ups_layout.n_params}')
-                print('EXCITATION SEQUENCE')
-                for i, (op_idx, op_type) in enumerate(zip(WF.ups_layout.excitation_indices, WF.ups_layout.excitation_operator_type)):
-                    print(f'LAYER {i}: {op_idx} | {op_type}')
-
-            else:
-                rdm1_traj.append(WF.rdm1)
-                print(f'RESULT at layer {WF.ups_layout.n_params} - Energy: {WF.energy_elec} - Previous: {E_prev_adapt} - Delta: {deltaE_adapt} - Theta: {theta_pool[op_index]}')
-                E_prev_adapt = en_traj[-1]
-                E_prev_adapt = en_traj[-1]
-
-    return WF, en_traj, rdm1_traj
-=======
             else:
                 rdm1_traj.append(WF.rdm1)
                 rdm2_traj.append(WF.rdm2)
                 print(f'RESULT at layer {WF.ups_layout.n_params} - Energy: {WF.energy_elec} - Previous: {E_prev_adapt} - Delta: {deltaE_adapt} - Theta: {theta_pool[op_index]}')
                 E_prev_adapt = en_traj[-1]
 
-    return WF, en_traj, rdm1_traj, rdm2_traj
->>>>>>> adf6edfa
+    return WF, en_traj, rdm1_traj, rdm2_traj