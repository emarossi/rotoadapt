import numpy as np
from pyscf import gto, scf
import matplotlib.pyplot as plt
import argparse
import os
import pickle
<<<<<<< HEAD
import pickle
=======
>>>>>>> adf6edfa

# Utilities
from slowquant.molecularintegrals.integralfunctions import one_electron_integral_transform, two_electron_integral_transform
from slowquant.unitary_coupled_cluster.util import iterate_t1, iterate_t2

# Operators
from slowquant.unitary_coupled_cluster.operators import G1, G2
from slowquant.unitary_coupled_cluster.operators import hamiltonian_0i_0a
from slowquant.unitary_coupled_cluster.operator_state_algebra import propagate_state, expectation_value, construct_ups_state

# Wave function ansatz - unitary product state
from slowquant.unitary_coupled_cluster.ups_wavefunction import WaveFunctionUPS

# Functions for rotoadapt
<<<<<<< HEAD
import rotoadapt_utils
=======
import adapt_utils
>>>>>>> adf6edfa

## INPUT VARIABLES

# Create parser
parser = argparse.ArgumentParser(description="rodoadapt script - returns energy opt trajectory, WF object, #measurements")

# Add arguments
parser.add_argument("--mol", type=str, required = True, help="Molecule (H2O, LiH)")
parser.add_argument("--AS", type=int, nargs=2, required = True, help="Active space nEL nMO")
parser.add_argument("--gen", type=bool, default = False, help="Generalized excitation operators")
parser.add_argument("--full_opt", type=bool, default = False, help="full VQE optimization")

# Parse arguments
args = parser.parse_args()

molecule = args.mol  # molecule specifics via string
AS = args.AS  # active space (nEL, nMO)
gen = args.gen
full_opt = args.full_opt

# Getting path to current and parent folder
parent_folder = os.path.abspath(os.path.join(os.getcwd(), os.pardir))
results_folder = os.path.join(parent_folder, "rotoadapt_analysis")

## DEFINE MOLECULE IN PYSCF

if molecule == 'H2O':
    # geometry = 'O 0.000000 0.000000 0.000000; H 0.960000 0.000000 0.000000; H -0.240365 0.929422 0.000000' #H2O equilibrium
    geometry = 'O 0.000000  0.000000  0.000000; H  1.068895  1.461020  0.000000; H 1.068895  -1.461020  0.000000' #H2O stretched (symmetric - 1.81 AA)

if molecule == 'LiH':
    # geometry = 'H 0.000000 0.000000 0.000000; Li 1.595000 0.00000 0.000000' #LiH equilibrium
    geometry = 'H 0.000000 0.000000 0.000000; Li 3.0000 0.00000 0.000000' #LiH stretched

if molecule == 'N2':
    geometry = 'N 0.000000 0.000000 0.000000; N 2.0980 0.00000 0.000000' #N2 stretched

if molecule == 'BeH2':
    # geometry = 'Be 0.000000 0.000000 0.000000; H 1.34000 0.00000 0.000000; H -1.34000 0.00000 0.000000' #BeH2 equilibrium
    geometry = 'Be 0.000000 0.000000 0.000000; H 2.34000 0.00000 0.000000; H -2.34000 0.00000 0.000000' #BeH2 stretched


mol_obj = gto.Mole()
mol_obj.build(atom = geometry, basis = 'sto-3g', symmetry='c2v')
hf_obj = scf.RHF(mol_obj)
hf_obj.kernel()

# Getting the IR of the spin orbitals
so_ir = [int(mo_ir) for mo_ir in hf_obj.get_orbsym(hf_obj.mo_coeff) for _ in range(2)]

nEL = AS[0]
nMO = AS[1]

cas_obj = hf_obj.CASCI(nMO, nEL)
# cas_obj.conv_tol = 1e-14
# cas_obj.max_cycle_macro = 100
cas_obj.kernel()

cas_en = cas_obj.e_tot-mol_obj.enuc

print(f'Energy HF: {hf_obj.energy_tot()-mol_obj.enuc}, Energy CAS: {cas_en}')

# Getting integrals in MO basis

h_ao = mol_obj.intor('int1e_kin')+mol_obj.intor('int1e_nuc')
g_ao = mol_obj.intor('int2e')
mo_coeff = hf_obj.mo_coeff

## DEFINING SLOWQUANT OBJECT

# Define WaveFunction via SlowQuant
WF = WaveFunctionUPS(
        hf_obj.mol.nelectron,
        AS,  #(num_active_electrons, num_active_orbitals)
        hf_obj.mo_coeff,
        h_ao,
        g_ao,
        "fuccsd",
        include_active_kappa=True,
    )

# Add energy evaluation counter attribute
WF.num_energy_evals = 0

en_traj = [hf_obj.energy_tot()-mol_obj.enuc]
rdm1_traj = [WF.rdm1]

<<<<<<< HEAD
=======
pool_data = adapt_utils.pool(WF, so_ir, gen)
>>>>>>> adf6edfa

def do_adapt(WF, maxiter, epoch=1e-6 , orbital_opt: bool = False):
    '''Run Adapt VQE algorithm

    args:
        maxiter: max number of VQE iteration
        epoch: gradient variation threshold
        orbital_opt: enable orbital optimization
    '''
<<<<<<< HEAD

    #DEFINE EXCITATION POOL: tuples contain indeces of occupied and unoccupied SOs characterizing excitations
    excitation_pool: list[tuple[int, ...]] = []
    excitation_pool_type: list[str] = []

    #Generate indeces for singly-excited operators
    for a, i in iterate_t1(WF.active_occ_spin_idx, WF.active_unocc_spin_idx):
    #for a, i in iterate_t1_sa(self.active_occ_spin_idx, self.active_unocc_spin_idx):
        excitation_pool.append((int(i),int(a)))
        excitation_pool_type.append("single")

    #Generate indeces for doubly-excited operators
    for a, i, b, j in iterate_t2(WF.active_occ_spin_idx, WF.active_unocc_spin_idx):
        excitation_pool.append((i, j, a, b))
        excitation_pool_type.append("double")
    #print(self.ups_layout.excitation_indices)
    #print(self.ups_layout.excitation_operator_type)

    print('POOL DATA', len(excitation_pool))

=======
    
>>>>>>> adf6edfa
    nloop = 0

    # ADAPT ANSATZ + VQE
    for j in range(maxiter):

        #Energy Hamiltonian Fermionic operator
        Hamiltonian = hamiltonian_0i_0a(
            WF.h_mo,
            WF.g_mo,
            WF.num_inactive_orbs,
            WF.num_active_orbs,
        )

        #Apply operator to state -> obtain new state (list of operators, state, info on CI space, active space params)
        H_ket = propagate_state([Hamiltonian], WF.ci_coeffs, WF.ci_info, WF.thetas, WF.ups_layout)

        grad = []

        #GRADIENTS
<<<<<<< HEAD
        for i in range(len(excitation_pool_type)):

            #Looping through operators in the pool -> calculate gradient on the fly
            if excitation_pool_type[i] == "single":
                (i, a) = np.array(excitation_pool[i])
                T = G1(i, a, True)
            elif excitation_pool_type[i] == "double":
                (i, j, a, b) = np.array(excitation_pool[i])
                T = G2(i, j, a, b, True)
            else:
                raise ValueError(f"Got unknown excitation type {excitation_pool[i]}")

            #Calculate gradient, i.e. commutator -> expectation value function input (bra, operator, ket (here Hket))
            gr = expectation_value(WF.ci_coeffs, [T], H_ket,
=======
        # grad = adapt_utils.gradient_parallel(WF, H_ket, pool_data)
        for T in pool_data["excitation operator"]:

            gr = expectation_value(WF.ci_coeffs,[T],  H_ket,
>>>>>>> adf6edfa
                                WF.ci_info, WF.thetas, WF.ups_layout)
            gr -= expectation_value(H_ket,[T],  WF.ci_coeffs,
                                WF.ci_info, WF.thetas, WF.ups_layout)
            grad.append(gr)
<<<<<<< HEAD

            # Counting number of evaluations
            WF.num_energy_evals += 2

=======
        
>>>>>>> adf6edfa
        print()
        print("------GP Printing Grad and Excitation Pool")
        print("------GP #################################")
        print(
                f"------GP{str("").center(72)}"
            )
        print(
                f"------GP{str("-----------------------------------------------------------------------------------").center(72)}"
            )
        print(
                f"------GP{str("Grad").center(27)} | {str("Excitation Pool indices").center(18)} | {str("Excitation Pool type").center(27)}"
            )
        for i in range(len(grad)):

            print(
                f"------GP{str(grad[i]).center(27)} | {str(pool_data["excitation indeces"][i]).center(18)} | {pool_data["excitation type"][i].center(27)}"
            )

        print()
        print("### Index of Max grad :: ", end=" ")
        print(np.argmax(np.abs(grad)))
        print("### Number of excitation gradient > %e :: "%(epoch), end=" ")
        print( (np.abs(grad) > epoch).sum())

        #Getting maximum gradient
        max_arg = np.argmax(np.abs(grad))

        #Check if gradient is smaller than smallest improvement (epoch)
        if(np.max(np.abs(grad)) < epoch):
            nloop = j
            break

        #Update ansatz with new excitation operator (corresponding to max gradient)
        WF.ups_layout.excitation_indices.append(np.array(pool_data["excitation indeces"][max_arg])-WF.num_inactive_spin_orbs) # rescale indeces to stay only in active space (?)
        WF.ups_layout.excitation_operator_type.append(pool_data["excitation type"][max_arg])
        #del excitation_pool[max_arg]
        #del excitation_pool_type[max_arg]
        WF.ups_layout.n_params += 1
<<<<<<< HEAD

        # reset excitation pool (always the same)
        excitation_pool = excitation_pool
        excitation_pool_type = excitation_pool_type

=======
        
>>>>>>> adf6edfa
        # add theta parameter for new operator
        WF._thetas.append(0.0)
        # np.append(WF._thetas, 0.0)

        # VQE optimization
        if full_opt == True:
            WF.run_wf_optimization_1step("slsqp", orbital_optimization=orbital_opt, opt_last=False) # full VQE optimization

        if full_opt == False:
            WF.run_wf_optimization_1step("slsqp", orbital_optimization=orbital_opt, opt_last=True) # Optimize only last unitary

        deltaE_adapt = np.abs(cas_en-WF.energy_elec)
        rdm1_traj.append(WF.rdm1)

        if deltaE_adapt < epoch:
            en_traj.append(WF.energy_elec)
            # Final printout
            print('----------------------')
            print(f'FINAL RESULT - Energy: {en_traj[-1]} - #Layers: {WF.ups_layout.n_params}')
            print('EXCITATION SEQUENCE')
            for i, (op_idx, op_type) in enumerate(zip(WF.ups_layout.excitation_indices, WF.ups_layout.excitation_operator_type)):
                print(f'LAYER {i}: {op_idx} | {op_type}')
            break

        else:
            en_traj.append(WF.energy_elec)
            print('#########CI COEFFS########')
            print(WF.ci_coeffs)
            print('#########################')

            print()
            print("------TP Printing the Optimised Theta")
            print("------TP ############################")

            print(
                    f"------TP {str("Thetas").center(27)} | {str("UPS Layout indices").center(18)} | {str("Excitation indices").center(18)} | {str("UPS Layout type").center(27)}"
            )
        # for i in range(len(self._thetas)):

            # print(
                # f"------TP {str(self._thetas[i]).center(27)} | {str(self.ups_layout.excitation_indices[i]).center(18)} |{str(self.ups_layout.excitation_indices[i] + self.num_inactive_spin_orbs ).center(18)} | {self.ups_layout.excitation_operator_type[i].center(27)}"
            # )
    print("------TP  Number of Loop", end = " ")
    print(nloop)

    return WF, en_traj, rdm1_traj

# Define epoch for chemical accuracy

epoch_ca = 1.6e-3

<<<<<<< HEAD
WF, en_traj, rdm1_traj = do_adapt(WF, epoch=epoch_ca, maxiter=30)
=======
WF, en_traj, rdm1_traj = do_adapt(WF, epoch=epoch_ca, maxiter=50)
>>>>>>> adf6edfa

output = {'molecule': molecule,
          'ci_ref': cas_obj.e_tot-mol_obj.enuc, # CASCI reference energy
          'en_traj': np.array(en_traj), # array of electronic energie shape=(#layers)
          'rdm1_traj': rdm1_traj, # rdm1 over the whole trajectory WF object
<<<<<<< HEAD
          'num_measures': WF.num_energy_evals
=======
          'num_en_evals': WF.num_energy_evals,
          'ansatz_data': {'num_layers': WF.ups_layout.n_params,
                          'excitation_idx': WF.ups_layout.excitation_indices,
                          'excitation_op_type': WF.ups_layout.excitation_operator_type,
                          'thetas': WF.thetas
                          },
>>>>>>> adf6edfa
          }

## OUTPUT ONLY LAST OPTIMIZATION

if full_opt == True:
    with open(os.path.join(results_folder, f'{molecule}-{nEL}_{nMO}-stretch-GR.pkl'), 'wb') as f:
        pickle.dump(output, f)

if full_opt == False:
    with open(os.path.join(results_folder, f'{molecule}-{nEL}_{nMO}-stretch-GR_last_opt.pkl'), 'wb') as f:
        pickle.dump(output, f)    <|MERGE_RESOLUTION|>--- conflicted
+++ resolved
@@ -4,10 +4,6 @@
 import argparse
 import os
 import pickle
-<<<<<<< HEAD
-import pickle
-=======
->>>>>>> adf6edfa
 
 # Utilities
 from slowquant.molecularintegrals.integralfunctions import one_electron_integral_transform, two_electron_integral_transform
@@ -22,11 +18,7 @@
 from slowquant.unitary_coupled_cluster.ups_wavefunction import WaveFunctionUPS
 
 # Functions for rotoadapt
-<<<<<<< HEAD
-import rotoadapt_utils
-=======
 import adapt_utils
->>>>>>> adf6edfa
 
 ## INPUT VARIABLES
 
@@ -114,10 +106,7 @@
 en_traj = [hf_obj.energy_tot()-mol_obj.enuc]
 rdm1_traj = [WF.rdm1]
 
-<<<<<<< HEAD
-=======
 pool_data = adapt_utils.pool(WF, so_ir, gen)
->>>>>>> adf6edfa
 
 def do_adapt(WF, maxiter, epoch=1e-6 , orbital_opt: bool = False):
     '''Run Adapt VQE algorithm
@@ -127,30 +116,7 @@
         epoch: gradient variation threshold
         orbital_opt: enable orbital optimization
     '''
-<<<<<<< HEAD
-
-    #DEFINE EXCITATION POOL: tuples contain indeces of occupied and unoccupied SOs characterizing excitations
-    excitation_pool: list[tuple[int, ...]] = []
-    excitation_pool_type: list[str] = []
-
-    #Generate indeces for singly-excited operators
-    for a, i in iterate_t1(WF.active_occ_spin_idx, WF.active_unocc_spin_idx):
-    #for a, i in iterate_t1_sa(self.active_occ_spin_idx, self.active_unocc_spin_idx):
-        excitation_pool.append((int(i),int(a)))
-        excitation_pool_type.append("single")
-
-    #Generate indeces for doubly-excited operators
-    for a, i, b, j in iterate_t2(WF.active_occ_spin_idx, WF.active_unocc_spin_idx):
-        excitation_pool.append((i, j, a, b))
-        excitation_pool_type.append("double")
-    #print(self.ups_layout.excitation_indices)
-    #print(self.ups_layout.excitation_operator_type)
-
-    print('POOL DATA', len(excitation_pool))
-
-=======
     
->>>>>>> adf6edfa
     nloop = 0
 
     # ADAPT ANSATZ + VQE
@@ -170,39 +136,15 @@
         grad = []
 
         #GRADIENTS
-<<<<<<< HEAD
-        for i in range(len(excitation_pool_type)):
-
-            #Looping through operators in the pool -> calculate gradient on the fly
-            if excitation_pool_type[i] == "single":
-                (i, a) = np.array(excitation_pool[i])
-                T = G1(i, a, True)
-            elif excitation_pool_type[i] == "double":
-                (i, j, a, b) = np.array(excitation_pool[i])
-                T = G2(i, j, a, b, True)
-            else:
-                raise ValueError(f"Got unknown excitation type {excitation_pool[i]}")
-
-            #Calculate gradient, i.e. commutator -> expectation value function input (bra, operator, ket (here Hket))
-            gr = expectation_value(WF.ci_coeffs, [T], H_ket,
-=======
         # grad = adapt_utils.gradient_parallel(WF, H_ket, pool_data)
         for T in pool_data["excitation operator"]:
 
             gr = expectation_value(WF.ci_coeffs,[T],  H_ket,
->>>>>>> adf6edfa
                                 WF.ci_info, WF.thetas, WF.ups_layout)
             gr -= expectation_value(H_ket,[T],  WF.ci_coeffs,
                                 WF.ci_info, WF.thetas, WF.ups_layout)
             grad.append(gr)
-<<<<<<< HEAD
-
-            # Counting number of evaluations
-            WF.num_energy_evals += 2
-
-=======
         
->>>>>>> adf6edfa
         print()
         print("------GP Printing Grad and Excitation Pool")
         print("------GP #################################")
@@ -241,15 +183,7 @@
         #del excitation_pool[max_arg]
         #del excitation_pool_type[max_arg]
         WF.ups_layout.n_params += 1
-<<<<<<< HEAD
-
-        # reset excitation pool (always the same)
-        excitation_pool = excitation_pool
-        excitation_pool_type = excitation_pool_type
-
-=======
         
->>>>>>> adf6edfa
         # add theta parameter for new operator
         WF._thetas.append(0.0)
         # np.append(WF._thetas, 0.0)
@@ -301,26 +235,18 @@
 
 epoch_ca = 1.6e-3
 
-<<<<<<< HEAD
-WF, en_traj, rdm1_traj = do_adapt(WF, epoch=epoch_ca, maxiter=30)
-=======
 WF, en_traj, rdm1_traj = do_adapt(WF, epoch=epoch_ca, maxiter=50)
->>>>>>> adf6edfa
 
 output = {'molecule': molecule,
           'ci_ref': cas_obj.e_tot-mol_obj.enuc, # CASCI reference energy
           'en_traj': np.array(en_traj), # array of electronic energie shape=(#layers)
           'rdm1_traj': rdm1_traj, # rdm1 over the whole trajectory WF object
-<<<<<<< HEAD
-          'num_measures': WF.num_energy_evals
-=======
           'num_en_evals': WF.num_energy_evals,
           'ansatz_data': {'num_layers': WF.ups_layout.n_params,
                           'excitation_idx': WF.ups_layout.excitation_indices,
                           'excitation_op_type': WF.ups_layout.excitation_operator_type,
                           'thetas': WF.thetas
                           },
->>>>>>> adf6edfa
           }
 
 ## OUTPUT ONLY LAST OPTIMIZATION
